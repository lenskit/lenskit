/*
 * LensKit, a reference implementation of recommender algorithms.
 * Copyright 2010-2011 Regents of the University of Minnesota
 *
 * This program is free software; you can redistribute it and/or modify
 * it under the terms of the GNU Lesser General Public License as
 * published by the Free Software Foundation; either version 2.1 of the
 * License, or (at your option) any later version.
 *
 * This program is distributed in the hope that it will be useful, but WITHOUT
 * ANY WARRANTY; without even the implied warranty of MERCHANTABILITY or FITNESS
 * FOR A PARTICULAR PURPOSE. See the GNU General Public License for more
 * details.
 *
 * You should have received a copy of the GNU General Public License along with
 * this program; if not, write to the Free Software Foundation, Inc., 51
 * Franklin Street, Fifth Floor, Boston, MA 02110-1301, USA.
 */

package org.grouplens.lenskit.eval.predict;

import it.unimi.dsi.fastutil.longs.LongIterator;
import it.unimi.dsi.fastutil.longs.LongList;
import org.grouplens.lenskit.data.vector.SparseVector;
import org.grouplens.lenskit.tablewriter.TableWriter;
import org.grouplens.lenskit.tablewriter.TableWriterBuilder;
import org.slf4j.Logger;
import org.slf4j.LoggerFactory;


public class HLUtilityEvaluator implements PredictionEvaluator {

	private static final Logger logger = LoggerFactory.getLogger(NDCGEvaluator.class);
	private int colHLU;
	private double alpha;

	public HLUtilityEvaluator(double newAlpha) {
		alpha = newAlpha;
	}

	public HLUtilityEvaluator() {
		alpha = 5;
	}

	@Override
	public Accum makeAccumulator() {
		return new Accum();
	}

	@Override
	public void setup(TableWriterBuilder builder) {
		colHLU = builder.addColumn("HLUtility");
	}

	double computeHLU(LongList items, SparseVector values) {

		double utility = 0;
		int rank = 0;
		LongIterator itemIterator = items.iterator();
		while (itemIterator.hasNext()) {

			final double v = values.get(itemIterator.nextLong());
			rank++;
			utility += v/Math.pow(2,(rank-1)/(alpha-1));
		}
		return utility;
	}

	public class Accum implements Accumulator {


		double total = 0;
		int nusers = 0;

		@Override
		public void evaluatePredictions(long user, SparseVector ratings, SparseVector predictions) {

			LongList ideal = RankEvaluationUtils.sortKeys(ratings);
			LongList actual = RankEvaluationUtils.sortKeys(predictions);
			double idealUtility = computeHLU(ideal, ratings);
			double actualUtility = computeHLU(actual, predictions);
			total += actualUtility/idealUtility;
			nusers++;
		}

		@Override
		public void finalize(TableWriter writer) {
			
<<<<<<< HEAD
			double v = total/nusers;
			logger.info("HLU: {}", v);
=======
			double v = totalUtil/nUsers;
			logger.info("Half-life utility: {}", v);
>>>>>>> a373b3f3
			writer.setValue(colHLU, v);
		}
	}
}<|MERGE_RESOLUTION|>--- conflicted
+++ resolved
@@ -86,13 +86,8 @@
 		@Override
 		public void finalize(TableWriter writer) {
 			
-<<<<<<< HEAD
 			double v = total/nusers;
 			logger.info("HLU: {}", v);
-=======
-			double v = totalUtil/nUsers;
-			logger.info("Half-life utility: {}", v);
->>>>>>> a373b3f3
 			writer.setValue(colHLU, v);
 		}
 	}
