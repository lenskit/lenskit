--- conflicted
+++ resolved
@@ -248,12 +248,9 @@
             ScriptableObject.putProperty(scope, "recipe", wbld);
             Logger slog = LoggerFactory.getLogger(sourceFile.getPath());
             ScriptableObject.putProperty(scope, "logger", Context.javaToJS(slog, scope));
-<<<<<<< HEAD
-
-=======
+
             ScriptableObject.putProperty(scope, "properties", Context.javaToJS(properties, scope));
             
->>>>>>> e993f78c
             Reader r = new FileReader(sourceFile);
             try {
                 cx.evaluateReader(scope, r, sourceFile.getPath(), 1, null);
