--- conflicted
+++ resolved
@@ -160,12 +160,8 @@
         try {
             Properties props = new Properties();
             props.load(istr);
-<<<<<<< HEAD
-            String className = props.get("command").toString();
-=======
-            Object pv = props.get("builder").toString();
+            Object pv = props.get("command").toString();
             String className = pv == null ? null : pv.toString();
->>>>>>> b587acae
             if (className == null) return null;
 
             return Class.forName(className).asSubclass(Command.class);
