--- conflicted
+++ resolved
@@ -31,25 +31,21 @@
 
 import org.grouplens.lenskit.eval.AbstractEvalTask;
 import org.grouplens.lenskit.eval.AlgorithmInstance;
+import org.grouplens.lenskit.eval.EvalOptions;
 import org.grouplens.lenskit.eval.EvalTask;
 import org.grouplens.lenskit.eval.EvalTaskFailedException;
-import org.grouplens.lenskit.eval.GlobalEvalOptions;
+import org.grouplens.lenskit.eval.IsolationLevel;
 import org.grouplens.lenskit.eval.JobGroup;
 import org.grouplens.lenskit.eval.JobGroupExecutor;
 import org.grouplens.lenskit.eval.MergedJobGroupExecutor;
 import org.grouplens.lenskit.eval.SequentialJobGroupExecutor;
 import org.grouplens.lenskit.eval.data.traintest.TTDataSet;
 import org.grouplens.lenskit.eval.metrics.EvalMetric;
-<<<<<<< HEAD
-import org.grouplens.lenskit.util.LKFileUtils;
 import org.grouplens.lenskit.util.tablewriter.CSVWriter;
 import org.grouplens.lenskit.util.tablewriter.TableLayout;
 import org.grouplens.lenskit.util.tablewriter.TableLayoutBuilder;
 import org.grouplens.lenskit.util.tablewriter.TableWriter;
 import org.grouplens.lenskit.util.tablewriter.TableWriters;
-=======
-import org.grouplens.lenskit.util.tablewriter.*;
->>>>>>> 512852df
 import org.picocontainer.annotations.Nullable;
 import org.slf4j.Logger;
 import org.slf4j.LoggerFactory;
@@ -89,16 +85,10 @@
     private Map<String, Integer> algoColumns;
     private List<EvalMetric> predictMetrics;
     
-<<<<<<< HEAD
     private final List<TTDataSet> dataSources;
     private final List<AlgorithmInstance> algorithms;
     private final List<EvalMetric> metrics;
-=======
-    private List<TTDataSet> dataSources;
-    private List<AlgorithmInstance> algorithms;
-    private List<EvalMetric> metrics;
-    private IsolationLevel isolationLevel;
->>>>>>> 512852df
+    private final IsolationLevel isolationLevel;
 
     public TrainTestEvalTask(String name, Set<EvalTask> dependencies,
                              @Nonnull List<TTDataSet> sources,
@@ -107,11 +97,8 @@
                              @Nonnull File output,
                              @Nullable File userOutput,
                              @Nullable File predictOutput,
-<<<<<<< HEAD
+                             IsolationLevel isolation,
                              int numRecs) {
-=======
-                             IsolationLevel isolation) {
->>>>>>> 512852df
         super(name, dependencies);
 
         outputFile = output;
