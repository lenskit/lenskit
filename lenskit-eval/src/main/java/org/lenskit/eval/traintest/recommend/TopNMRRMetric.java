--- conflicted
+++ resolved
@@ -99,13 +99,8 @@
 
     @Nonnull
     @Override
-<<<<<<< HEAD
-    public MetricResult measureUser(TestUser user, ResultList recommendations, Context context) {
+    public MetricResult measureUser(TestUser user, int targetLength, ResultList recommendations, Context context) {
         LongSet good = goodItems.selectItems(context.universe, context.recommender, user);
-=======
-    public MetricResult measureUser(TestUser user, int targetLength, ResultList recommendations, Context context) {
-        LongSet good = goodItems.selectItems(context.universe, user);
->>>>>>> ae1b395e
         if (good.isEmpty()) {
             logger.warn("no good items for user {}", user.getUserId());
         }
