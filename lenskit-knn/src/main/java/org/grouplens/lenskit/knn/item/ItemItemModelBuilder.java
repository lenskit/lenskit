/*
 * LensKit, an open source recommender systems toolkit.
 * Copyright 2010-2011 Regents of the University of Minnesota
 *
 * This program is free software; you can redistribute it and/or modify
 * it under the terms of the GNU Lesser General Public License as
 * published by the Free Software Foundation; either version 2.1 of the
 * License, or (at your option) any later version.
 *
 * This program is distributed in the hope that it will be useful, but WITHOUT
 * ANY WARRANTY; without even the implied warranty of MERCHANTABILITY or FITNESS
 * FOR A PARTICULAR PURPOSE. See the GNU General Public License for more
 * details.
 *
 * You should have received a copy of the GNU General Public License along with
 * this program; if not, write to the Free Software Foundation, Inc., 51
 * Franklin Street, Fifth Floor, Boston, MA 02110-1301, USA.
 */
package org.grouplens.lenskit.knn.item;

import it.unimi.dsi.fastutil.longs.Long2DoubleMap;
import it.unimi.dsi.fastutil.longs.Long2DoubleOpenHashMap;
import it.unimi.dsi.fastutil.longs.Long2ObjectMap;
import it.unimi.dsi.fastutil.longs.Long2ObjectOpenHashMap;
import it.unimi.dsi.fastutil.longs.LongArrayList;
import it.unimi.dsi.fastutil.longs.LongCollection;
import it.unimi.dsi.fastutil.longs.LongIterator;
import it.unimi.dsi.fastutil.longs.LongSortedSet;
import it.unimi.dsi.fastutil.objects.ObjectIterator;

import javax.annotation.concurrent.NotThreadSafe;

import org.grouplens.lenskit.collections.CollectionUtils;
import org.grouplens.lenskit.collections.LongSortedArraySet;
import org.grouplens.lenskit.core.RecommenderComponentBuilder;
import org.grouplens.lenskit.cursors.Cursor;
import org.grouplens.lenskit.cursors.Cursors;
import org.grouplens.lenskit.data.Event;
import org.grouplens.lenskit.data.UserHistory;
import org.grouplens.lenskit.data.dao.DataAccessObject;
import org.grouplens.lenskit.data.history.HistorySummarizer;
import org.grouplens.lenskit.data.history.ItemVector;
import org.grouplens.lenskit.data.history.UserVector;
import org.grouplens.lenskit.knn.OptimizableVectorSimilarity;
import org.grouplens.lenskit.knn.Similarity;
import org.grouplens.lenskit.knn.params.ItemSimilarity;
import org.grouplens.lenskit.knn.params.ModelSize;
import org.grouplens.lenskit.norm.VectorNormalizer;
import org.grouplens.lenskit.params.UserHistorySummary;
import org.grouplens.lenskit.params.UserVectorNormalizer;
import org.grouplens.lenskit.vectors.MutableSparseVector;
import org.slf4j.Logger;
import org.slf4j.LoggerFactory;

/**
 * Build an item-item CF model from rating data.
 *
 * @author Michael Ekstrand <ekstrand@cs.umn.edu>
 *
 */
@SuppressWarnings("UnusedDeclaration")
@NotThreadSafe
public class ItemItemModelBuilder extends RecommenderComponentBuilder<ItemItemModel> {
    private static final Logger logger = LoggerFactory.getLogger(ItemItemModelBuilder.class);

    private Similarity<? super ItemVector> itemSimilarity;

    private VectorNormalizer<? super UserVector> normalizer;
    private HistorySummarizer userSummarizer;
    private int modelSize;

    private DataAccessObject dao;

    public ItemItemModelBuilder(DataAccessObject dao) {
        this.dao = dao;
    }

    @ItemSimilarity
    public void setSimilarity(Similarity<? super ItemVector> similarity) {
        itemSimilarity = similarity;
    }

    @UserVectorNormalizer
    public void setNormalizer(VectorNormalizer<? super UserVector> normalizer) {
        this.normalizer = normalizer;
    }

    @UserHistorySummary
    public void setSummarizer(HistorySummarizer sum) {
        userSummarizer = sum;
    }

    public int getModelSize() {
        return modelSize;
    }
    @ModelSize
    public void setModelSize(int size) {
        modelSize = size;
    }

    @Override
    public ItemItemModel build() {
        ItemItemModelBuildStrategy similarityStrategy = createBuildStrategy(itemSimilarity);

        LongArrayList ilist = Cursors.makeList(dao.getItems());
        LongSortedSet items = new LongSortedArraySet(ilist);

        Long2ObjectMap<LongSortedSet> userItemSets;
        if (similarityStrategy.needsUserItemSets())
            userItemSets = new Long2ObjectOpenHashMap<LongSortedSet>(items.size());
        else
            userItemSets = null;

        logger.debug("Building item data");
        Long2ObjectMap<Long2DoubleMap> itemData =
                buildItemRatings(items, userItemSets);
        // finalize the item data into vectors
<<<<<<< HEAD
        Long2ObjectMap<SparseVector> itemRatings =
                new Long2ObjectOpenHashMap<SparseVector>(itemData.size());
=======
        Long2ObjectMap<ItemVector> itemRatings =
                new Long2ObjectOpenHashMap<ItemVector>(itemData.size());
>>>>>>> 9f801737
        for (Long2ObjectMap.Entry<Long2DoubleMap> entry: CollectionUtils.fast(itemData.long2ObjectEntrySet())) {
            Long2DoubleMap ratings = entry.getValue();
            ItemVector v = new ItemVector(entry.getKey(), ratings);
            assert v.size() == ratings.size();
            itemRatings.put(entry.getLongKey(), v);
            entry.setValue(null);          // clear the array so GC can free
        }
        assert itemRatings.size() == itemData.size();

        ItemItemBuildContext context =
                new ItemItemBuildContext(items, itemRatings, userItemSets);
        ItemItemModelAccumulator accum =
                new ItemItemModelAccumulator(modelSize, items);
        similarityStrategy.buildMatrix(context, accum);

        return accum.build();
    }

    /**
     * Transpose the user matrix so we have a list of item
     * rating vectors.
     * @todo Fix this method to abstract item collection.
     * @todo Review and document this method.
     */
    private Long2ObjectMap<Long2DoubleMap>
    buildItemRatings(LongSortedSet items, Long2ObjectMap<LongSortedSet> userItemSets) {
        final int nitems = items.size();

        // Create and initialize the transposed array to collect user
        Long2ObjectMap<Long2DoubleMap> workMatrix =
                new Long2ObjectOpenHashMap<Long2DoubleMap>(nitems);
        LongIterator iter = items.iterator();
        while (iter.hasNext()) {
            long iid = iter.nextLong();
            workMatrix.put(iid, new Long2DoubleOpenHashMap(20));
        }

        Cursor<? extends UserHistory<? extends Event>> histories =
                dao.getUserHistories(userSummarizer.eventTypeWanted());
        try {
            for (UserHistory<? extends Event> user: histories) {
                final long uid = user.getUserId();

                UserVector summary = userSummarizer.summarize(user);
                MutableSparseVector normed = summary.mutableCopy();
                normalizer.normalize(summary, normed);
                final int nratings = summary.size();

                // allocate the array ourselves to avoid an array copy
                long[] userItemArr = null;
                LongCollection userItems = null;
                if (userItemSets != null) {
                    // we are collecting user item sets
                    userItemArr = new long[nratings];
                    userItems = LongArrayList.wrap(userItemArr, 0);
                }

                for (Long2DoubleMap.Entry rating: normed.fast()) {
                    final long item = rating.getLongKey();
                    // get the item's rating vector
                    Long2DoubleMap ivect = workMatrix.get(item);
                    ivect.put(uid, rating.getDoubleValue());
                    if (userItems != null)
                        userItems.add(item);
                }
                if (userItems != null) {
                    // collected user item sets, finalize that
                    LongSortedSet itemSet = new LongSortedArraySet(userItemArr, 0, userItems.size());
                    userItemSets.put(uid, itemSet);
                }
            }
        } finally {
            histories.close();
        }

        return workMatrix;
    }

    @SuppressWarnings({ "rawtypes", "unchecked" })
    protected ItemItemModelBuildStrategy createBuildStrategy(Similarity<? super ItemVector> similarity) {
        if (similarity instanceof OptimizableVectorSimilarity) {
            return new SparseModelBuildStrategy((OptimizableVectorSimilarity) similarity);
        } else {
            return new SimpleModelBuildStrategy(similarity);
        }
    }
}<|MERGE_RESOLUTION|>--- conflicted
+++ resolved
@@ -115,13 +115,8 @@
         Long2ObjectMap<Long2DoubleMap> itemData =
                 buildItemRatings(items, userItemSets);
         // finalize the item data into vectors
-<<<<<<< HEAD
-        Long2ObjectMap<SparseVector> itemRatings =
-                new Long2ObjectOpenHashMap<SparseVector>(itemData.size());
-=======
         Long2ObjectMap<ItemVector> itemRatings =
                 new Long2ObjectOpenHashMap<ItemVector>(itemData.size());
->>>>>>> 9f801737
         for (Long2ObjectMap.Entry<Long2DoubleMap> entry: CollectionUtils.fast(itemData.long2ObjectEntrySet())) {
             Long2DoubleMap ratings = entry.getValue();
             ItemVector v = new ItemVector(entry.getKey(), ratings);
