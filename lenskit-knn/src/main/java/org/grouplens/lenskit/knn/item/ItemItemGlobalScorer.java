/*
 * LensKit, an open source recommender systems toolkit.
 * Copyright 2010-2013 Regents of the University of Minnesota and contributors
 * Work on LensKit has been funded by the National Science Foundation under
 * grants IIS 05-34939, 08-08692, 08-12148, and 10-17697.
 *
 * This program is free software; you can redistribute it and/or modify
 * it under the terms of the GNU Lesser General Public License as
 * published by the Free Software Foundation; either version 2.1 of the
 * License, or (at your option) any later version.
 *
 * This program is distributed in the hope that it will be useful, but WITHOUT
 * ANY WARRANTY; without even the implied warranty of MERCHANTABILITY or FITNESS
 * FOR A PARTICULAR PURPOSE. See the GNU General Public License for more
 * details.
 *
 * You should have received a copy of the GNU General Public License along with
 * this program; if not, write to the Free Software Foundation, Inc., 51
 * Franklin Street, Fifth Floor, Boston, MA 02110-1301, USA.
 */
package org.grouplens.lenskit.knn.item;

import it.unimi.dsi.fastutil.longs.LongSet;
import org.grouplens.lenskit.collections.LongSortedArraySet;
import org.grouplens.lenskit.basic.AbstractGlobalItemScorer;
import org.grouplens.lenskit.data.dao.DataAccessObject;
import org.grouplens.lenskit.scored.ScoredId;
import org.grouplens.lenskit.knn.item.model.ItemItemModel;
import org.grouplens.lenskit.vectors.MutableSparseVector;

import javax.annotation.Nonnull;
import javax.inject.Inject;
import java.util.Collection;

/**
 * Score items based on the basket of items using an item-item CF model.
 *
 * @author Shuo Chang <schang@cs.umn.edu>
 */
public class ItemItemGlobalScorer extends AbstractGlobalItemScorer {
    protected final ItemItemModel model;
    @Nonnull
    protected final
    NeighborhoodScorer scorer;
    @Nonnull
    protected final
    ItemScoreAlgorithm algorithm;

    @Inject
    public ItemItemGlobalScorer(DataAccessObject dao, ItemItemModel m,
                                ItemScoreAlgorithm algo) {
        super(dao);
        model = m;
        // The global item scorer use the SimilaritySumNeighborhoodScorer for the unary ratings
        this.scorer = new SimilaritySumNeighborhoodScorer();
        algorithm = algo;
    }

    @Override
    public void globalScore(@Nonnull Collection<Long> queryItems,
                            @Nonnull MutableSparseVector output) {
        // create the unary rating for the items
        LongSet qItems = new LongSortedArraySet(queryItems);
        MutableSparseVector basket = new MutableSparseVector(qItems, 1.0);

        output.clear();
        algorithm.scoreItems(model, basket, output, scorer);
    }
<<<<<<< HEAD


    @Override
    public LongSet getScoreableItems(Collection<Long> queryItems) {
        // FIXME This method incorrectly assumes the model is symmetric
        LongSet items = new LongOpenHashSet();
        LongIterator iter = LongIterators.asLongIterator(queryItems.iterator());
        while (iter.hasNext()) {
            final long item = iter.nextLong();
            for (ScoredId id : model.getNeighbors(item)) {
                items.add(id.getId());
            }
        }
        return items;
    }
=======
>>>>>>> c48167b0
}<|MERGE_RESOLUTION|>--- conflicted
+++ resolved
@@ -24,7 +24,6 @@
 import org.grouplens.lenskit.collections.LongSortedArraySet;
 import org.grouplens.lenskit.basic.AbstractGlobalItemScorer;
 import org.grouplens.lenskit.data.dao.DataAccessObject;
-import org.grouplens.lenskit.scored.ScoredId;
 import org.grouplens.lenskit.knn.item.model.ItemItemModel;
 import org.grouplens.lenskit.vectors.MutableSparseVector;
 
@@ -66,22 +65,4 @@
         output.clear();
         algorithm.scoreItems(model, basket, output, scorer);
     }
-<<<<<<< HEAD
-
-
-    @Override
-    public LongSet getScoreableItems(Collection<Long> queryItems) {
-        // FIXME This method incorrectly assumes the model is symmetric
-        LongSet items = new LongOpenHashSet();
-        LongIterator iter = LongIterators.asLongIterator(queryItems.iterator());
-        while (iter.hasNext()) {
-            final long item = iter.nextLong();
-            for (ScoredId id : model.getNeighbors(item)) {
-                items.add(id.getId());
-            }
-        }
-        return items;
-    }
-=======
->>>>>>> c48167b0
 }