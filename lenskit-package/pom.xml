<project xmlns="http://maven.apache.org/POM/4.0.0" xmlns:xsi="http://www.w3.org/2001/XMLSchema-instance" xsi:schemaLocation="http://maven.apache.org/POM/4.0.0 http://maven.apache.org/xsd/maven-4.0.0.xsd">
  <modelVersion>4.0.0</modelVersion>
  <parent>
    <artifactId>lenskit</artifactId>
    <groupId>org.grouplens.lenskit</groupId>
<<<<<<< HEAD
    <version>1.2.1-SNAPSHOT</version>
=======
    <version>1.4-SNAPSHOT</version>
>>>>>>> d50c2e3b
    <relativePath>..</relativePath>
  </parent>
  <artifactId>lenskit-package</artifactId>
  <name>LensKit Packaging</name>
  <packaging>pom</packaging>
  <description>
    This module prepares LensKit packages.
  </description>

  <properties>
    <jar.directory>${project.build.directory}/jars</jar.directory>
    <package.directory>${project.build.directory}/dist/lenskit</package.directory>
  </properties>

  <dependencies>
    <dependency>
      <groupId>org.grouplens.lenskit</groupId>
      <artifactId>lenskit-core</artifactId>
      <version>${project.version}</version>
    </dependency>
    <dependency>
      <groupId>org.grouplens.lenskit</groupId>
      <artifactId>lenskit-eval</artifactId>
      <version>${project.version}</version>
    </dependency>
    <dependency>
      <groupId>org.grouplens.lenskit</groupId>
      <artifactId>lenskit-knn</artifactId>
      <version>${project.version}</version>
    </dependency>
    <dependency>
      <groupId>org.grouplens.lenskit</groupId>
      <artifactId>lenskit-svd</artifactId>
      <version>${project.version}</version>
    </dependency>
    <dependency>
      <groupId>org.grouplens.lenskit</groupId>
      <artifactId>lenskit-slopeone</artifactId>
      <version>${project.version}</version>
    </dependency>
    <dependency>
      <groupId>ch.qos.logback</groupId>
      <artifactId>logback-classic</artifactId>
      <scope>runtime</scope>
    </dependency>
  </dependencies>

  <build>
    <plugins>
      <plugin>
        <groupId>org.codehaus.mojo</groupId>
        <artifactId>appassembler-maven-plugin</artifactId>
        <version>1.2</version>

        <configuration>
          <assembleDirectory>${project.build.directory}/dist/lenskit</assembleDirectory>
          <repositoryLayout>flat</repositoryLayout>
          <repositoryName>lib</repositoryName>
          <programs>
            <program>
              <mainClass>org.grouplens.lenskit.eval.cli.EvalCLI</mainClass>
              <name>lenskit-eval</name>
            </program>
          </programs>
        </configuration>

        <executions>
          <execution>
            <id>assemble</id>
            <phase>prepare-package</phase>
            <goals>
              <goal>assemble</goal>
            </goals>
          </execution>
        </executions>
      </plugin>

      <plugin>
        <groupId>org.codehaus.mojo</groupId>
        <artifactId>license-maven-plugin</artifactId>
        <version>1.5</version>
        <executions>
          <execution>
            <id>set-third-party</id>
            <goals><goal>add-third-party</goal></goals>
            <phase>prepare-package</phase>
            <configuration>
              <outputDirectory>${package.directory}</outputDirectory>
              <acceptPomPackaging>true</acceptPomPackaging>
            </configuration>
          </execution>
        </executions>
      </plugin>

      <plugin>
        <groupId>org.apache.maven.plugins</groupId>
        <artifactId>maven-antrun-plugin</artifactId>
        <executions>
          <execution>
            <id>package-prep</id>
            <goals><goal>run</goal></goals>
            <phase>prepare-package</phase>
            <configuration>
              <target>
                <property name="packageDir" value="${package.directory}" />
                <copy todir="${package.directory}">
                  <fileset dir="${basedir}/src/package/text">
                    <include name="*.txt" />
                  </fileset>
                </copy>
                <chmod perm="a+x">
                  <fileset dir="${package.directory}">
                    <include name="bin/*" />
                  </fileset>
                </chmod>
                <script language="groovy" src="${basedir}/src/package/groovy/prepare-notice.groovy" />
              </target>
            </configuration>
          </execution>
        </executions>
        <dependencies>
          <dependency>
            <groupId>org.codehaus.groovy</groupId>
            <artifactId>groovy-all</artifactId>
            <version>${groovy.version}</version>
          </dependency>
        </dependencies>
      </plugin>
    </plugins>
  </build>

  <profiles>
    <profile>
      <id>release</id>
      <build>
        <plugins>
          <plugin>
            <groupId>org.apache.maven.plugins</groupId>
            <artifactId>maven-antrun-plugin</artifactId>
            <executions>
              <execution>
                <id>dist-package</id>
                <phase>package</phase>
                <goals>
                  <goal>run</goal>
                </goals>
                <configuration>
                  <target>
                    <tar destfile="${project.build.directory}/lenskit-${project.version}.tar.gz" compression="gzip">
                      <tarfileset dir="${package.directory}" prefix="lenskit-${project.version}/" />
                    </tar>
                    <zip destfile="${project.build.directory}/lenskit-${project.version}.zip">
                      <zipfileset dir="${package.directory}" prefix="lenskit-${project.version}/" />
                    </zip>
                  </target>
                </configuration>
              </execution>
            </executions>
          </plugin>
        </plugins>
      </build>
    </profile>
  </profiles>

</project><|MERGE_RESOLUTION|>--- conflicted
+++ resolved
@@ -3,11 +3,7 @@
   <parent>
     <artifactId>lenskit</artifactId>
     <groupId>org.grouplens.lenskit</groupId>
-<<<<<<< HEAD
-    <version>1.2.1-SNAPSHOT</version>
-=======
-    <version>1.4-SNAPSHOT</version>
->>>>>>> d50c2e3b
+    <version>1.3.1-SNAPSHOT</version>
     <relativePath>..</relativePath>
   </parent>
   <artifactId>lenskit-package</artifactId>
