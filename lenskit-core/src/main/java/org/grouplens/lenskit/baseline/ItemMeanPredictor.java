--- conflicted
+++ resolved
@@ -62,24 +62,12 @@
      * @author Michael Ludwig <mludwig@cs.umn.edu>
      *
      */
-<<<<<<< HEAD
     public static class Builder extends RecommenderComponentBuilder<ItemMeanPredictor> {
         private double damping = 0;
         
         @MeanDamping
         public void setDamping(double damping) {
             this.damping = damping;
-=======
-    public static class Builder extends AbstractRecommenderComponentBuilder<ItemMeanPredictor> {
-        private double smoothing = 0;
-        
-        public void setSmoothing(double smoothing) {
-            this.smoothing = smoothing;
-        }
-        
-        public double getSmoothing() {
-        	return smoothing;
->>>>>>> 78ce8603
         }
         
         @Override
@@ -87,7 +75,7 @@
             Long2DoubleMap itemMeans = new Long2DoubleOpenHashMap();
             double globalMean = computeItemAverages(
                 context.ratingSnapshot().getRatings().fastIterator(), 
-                smoothing, itemMeans);
+                damping, itemMeans);
             
             return new ItemMeanPredictor(itemMeans, globalMean);
         }
@@ -127,11 +115,7 @@
      * @return The global mean rating. The item means are stored in
      *         <var>itemMeans</var>.
      */
-<<<<<<< HEAD
     public static double computeItemAverages(Iterator<? extends Rating> ratings, double damping, Long2DoubleMap itemMeansResult) {
-=======
-    public static double computeItemAverages(Iterator<? extends Rating> ratings, double smoothing, Long2DoubleMap itemMeans) {
->>>>>>> 78ce8603
         // We iterate the loop to compute the global and per-item mean
         // ratings.  Subtracting the global mean from each per-item mean
         // is equivalent to averaging the offsets from the global mean, so
@@ -157,17 +141,12 @@
         logger.debug("Computed global mean {} for {} items",
                 mean, itemMeansResult.size());
 
-        logger.debug("Computing item means, smoothing={}", smoothing);
+        logger.debug("Computing item means, smoothing={}", damping);
         LongIterator items = itemCounts.keySet().iterator();
         while (items.hasNext()) {
             long iid = items.nextLong();
-<<<<<<< HEAD
             double ct = itemCounts.get(iid) + damping;
             double t = itemMeansResult.get(iid) + damping * mean;
-=======
-            double ct = itemCounts.get(iid) + smoothing;
-            double t = itemMeans.get(iid) + smoothing * mean;
->>>>>>> 78ce8603
             double avg = 0.0;
             if (ct > 0) avg = t / ct - mean;
             itemMeansResult.put(iid, avg);
