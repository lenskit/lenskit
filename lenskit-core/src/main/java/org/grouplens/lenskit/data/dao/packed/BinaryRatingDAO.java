--- conflicted
+++ resolved
@@ -162,26 +162,16 @@
         SearchBinaryRating search = new SearchBinaryRating( timestamp, ratingsList);
         int idx = search.search(0, getRatingList().size());
 
-<<<<<<< HEAD
-        //int idx = Collections.binarySearch(getRatingList(), r, Events.TIMESTAMP_COMPARATOR);
-        List<Rating> ratingsList = getRatingList();
-        SearchBinaryRating search = new SearchBinaryRating( timestamp, ratingsList);
-        int idx = search.search(0, getRatingList().size());
-
         idx = BinarySearch.resultToIndex(idx);
-        /*if (idx < 0) {
+
+        if (idx < 0) {
             idx = -idx - 1;
         } else {
             while (getRatingList().get(idx).getTimestamp() >= timestamp) {
                 idx--;//will reach the position of timestamp < limitTimestamp
             }
             ++idx;//position of first timestamp >= limitTimestamp
-
-        }*/
-=======
-        idx = BinarySearch.resultToIndex(idx);
-
->>>>>>> 57558017
+        }
         ByteBuffer data = ratingData.duplicate();
         data.limit(idx*header.getFormat().getRatingSize());
 
