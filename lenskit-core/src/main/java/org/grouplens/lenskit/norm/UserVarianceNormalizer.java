/*
 * LensKit, a reference implementation of recommender algorithms.
 * Copyright 2010-2011 Regents of the University of Minnesota
 *
 * This program is free software; you can redistribute it and/or modify
 * it under the terms of the GNU Lesser General Public License as
 * published by the Free Software Foundation; either version 2.1 of the
 * License, or (at your option) any later version.
 *
 * This program is distributed in the hope that it will be useful, but WITHOUT
 * ANY WARRANTY; without even the implied warranty of MERCHANTABILITY or FITNESS
 * FOR A PARTICULAR PURPOSE. See the GNU General Public License for more
 * details.
 *
 * You should have received a copy of the GNU General Public License along with
 * this program; if not, write to the Free Software Foundation, Inc., 51
 * Franklin Street, Fifth Floor, Boston, MA 02110-1301, USA.
 */
package org.grouplens.lenskit.norm;

import it.unimi.dsi.fastutil.longs.Long2DoubleMap.Entry;

<<<<<<< HEAD
import java.util.Collection;

import org.grouplens.lenskit.RecommenderComponentBuilder;
import org.grouplens.lenskit.data.IndexedRating;
import org.grouplens.lenskit.data.vector.MutableSparseVector;
import org.grouplens.lenskit.data.vector.SparseVector;
import org.grouplens.lenskit.params.HofmannSmoothing;
import org.grouplens.lenskit.params.meta.Built;
=======
import org.grouplens.lenskit.AbstractRecommenderComponentBuilder;
import org.grouplens.lenskit.data.IndexedRating;
import org.grouplens.lenskit.data.context.RatingBuildContext;
import org.grouplens.lenskit.data.vector.MutableSparseVector;
import org.grouplens.lenskit.data.vector.SparseVector;
import org.grouplens.lenskit.util.FastCollection;
>>>>>>> b5b39424

/**
 * <p>
 * Normalizes against the variance of the vector with optional smoothing as
 * described in Hofmann '04.
 * <p>
 * The normalization assumes that a user's mean rating and variance are
 * independent of actual preferences, and attempts to describe the preference of
 * a rating by the distance of the rating from the mean, relative to the user's
 * normal rating variance.
 * <p>
 * The smoothing factor helps to smooth out results for users with fewer ratings
 * by re-weighting the user's rating variance. The 'smoothing number' is a
 * number of 'default' ratings to give the user, weighting the user's variance
 * towards the average community variance. Accordingly, set smoothing = 0 (or
 * use default constructor) for no smoothing. The 'global variance' parameter
 * only pertains to smoothing, and is unnecessary otherwise.
 * 
 * @author Stefan Nelson-Lindall <stefan@cs.umn.edu>
 */
@Built
public class UserVarianceNormalizer extends AbstractUserRatingVectorNormalizer {
    /**
     * A Builder for UserVarianceNormalizers that computes the variance from a
     * RatingBuildContext.
     * 
     * @author Michael Ludwig
     */
    public static class Builder extends RecommenderComponentBuilder<UserVarianceNormalizer> {
        private double smoothing;
        
        @HofmannSmoothing
        public void setSmoothing(double smoothing) {
            this.smoothing = smoothing;
        }
        
        @Override
        public UserVarianceNormalizer build() {
            // Don't bother wasting cycles if not smoothing
            if (smoothing == 0)
                return new UserVarianceNormalizer();
            
            double mean = 0;
            double variance = 0;
            double sum = 0;
            Collection<IndexedRating> fastRatings = context.ratingSnapshot().getRatings();
            int numRatings = fastRatings.size();
            for (IndexedRating rating : fastRatings) {
                sum += rating.getRating();
            }
            mean = sum / numRatings;
            sum = 0;
            for (IndexedRating rating : fastRatings) {
                sum += Math.pow(mean - rating.getRating(), 2);
            }
            variance = sum / numRatings;
            return new UserVarianceNormalizer(smoothing, variance);
        }
    }
    
	private final double smoothing;
	private final double globalVariance;
	
	/**
	 * Initializes basic normalizer with no smoothing.
	 */
	public UserVarianceNormalizer() {
		this(0, 0);
	}

	/**
	 * @param smoothing			smoothing factor to use. 0 for no smoothing, 5 for Hofmann's implementation.
	 * @param globalVariance	global variance to use in the smoothing calculations.
	 */
	public UserVarianceNormalizer(double smoothing, double globalVariance) {
		this.smoothing = smoothing;
		this.globalVariance = globalVariance;
	}
<<<<<<< HEAD
=======
	
	public static class Builder extends AbstractRecommenderComponentBuilder<UserVarianceNormalizer> {
	    private double smoothing = 0;
	    
	    public double getSmoothing() {
	        return smoothing;
	    }
	    public void setSmoothing(double s) {
	        smoothing = s;
	    }
	    protected UserVarianceNormalizer buildNew(RatingBuildContext context) {
	        double variance = 0;
	        
	        if (smoothing != 0) {
	            double mean = 0;
	            double sum = 0;
	            FastCollection<IndexedRating> ratings = context.ratingSnapshot().getRatings();
	            int numRatings = ratings.size();
	            for (IndexedRating rating : ratings.fast()) {
	                sum += rating.getRating();
	            }
	            mean = sum / numRatings;
	            sum = 0;
	            for (IndexedRating rating : ratings.fast()) {
	                double delta = mean - rating.getRating();
	                sum += delta * delta;
	            }
	            variance = sum / numRatings;
	        }
	        
	        return new UserVarianceNormalizer(smoothing, variance);
	    }
	}
>>>>>>> b5b39424

	@Override
	public VectorTransformation makeTransformation(long userId, final SparseVector ratings) {
		final double userMean = ratings.mean();

		/* smoothing calculation as described in Hofmann '04 
		 * $\sigma_u^2 = \frac{\sigma^2 + q * \={\sigma}^2}{n_u + q}$
		 */
		double sum = 0;
		for (double rating : ratings.values()) {
		    double diff = userMean - rating;
			sum += diff * diff;
		}
		final double userStdDev = Math.sqrt((sum + smoothing * globalVariance) / (ratings.size() + smoothing));
		
		return new VectorTransformation() {
			@Override
			public void apply(MutableSparseVector vector) {
				for (Entry rating : vector.fast()) {
					vector.set(rating.getLongKey(), /* r' = (r - u) / s */
							userStdDev == 0? 0 : // edge case
								(rating.getDoubleValue() - userMean) / userStdDev);
				}
			}

			@Override
			public void unapply(MutableSparseVector vector) {
				for (Entry rating : vector.fast()) {
					vector.set(rating.getLongKey(), /* r = r' * s + u */
							userStdDev == 0? userMean : // edge case
							(rating.getDoubleValue() * userStdDev) + userMean);
				}
			}
		};
	}
}<|MERGE_RESOLUTION|>--- conflicted
+++ resolved
@@ -20,23 +20,13 @@
 
 import it.unimi.dsi.fastutil.longs.Long2DoubleMap.Entry;
 
-<<<<<<< HEAD
-import java.util.Collection;
-
 import org.grouplens.lenskit.RecommenderComponentBuilder;
 import org.grouplens.lenskit.data.IndexedRating;
 import org.grouplens.lenskit.data.vector.MutableSparseVector;
 import org.grouplens.lenskit.data.vector.SparseVector;
 import org.grouplens.lenskit.params.HofmannSmoothing;
 import org.grouplens.lenskit.params.meta.Built;
-=======
-import org.grouplens.lenskit.AbstractRecommenderComponentBuilder;
-import org.grouplens.lenskit.data.IndexedRating;
-import org.grouplens.lenskit.data.context.RatingBuildContext;
-import org.grouplens.lenskit.data.vector.MutableSparseVector;
-import org.grouplens.lenskit.data.vector.SparseVector;
 import org.grouplens.lenskit.util.FastCollection;
->>>>>>> b5b39424
 
 /**
  * <p>
@@ -75,24 +65,25 @@
         
         @Override
         public UserVarianceNormalizer build() {
-            // Don't bother wasting cycles if not smoothing
-            if (smoothing == 0)
-                return new UserVarianceNormalizer();
+            double variance = 0;
             
-            double mean = 0;
-            double variance = 0;
-            double sum = 0;
-            Collection<IndexedRating> fastRatings = context.ratingSnapshot().getRatings();
-            int numRatings = fastRatings.size();
-            for (IndexedRating rating : fastRatings) {
-                sum += rating.getRating();
+            if (smoothing != 0) {
+                double mean = 0;
+                double sum = 0;
+                FastCollection<IndexedRating> ratings = context.ratingSnapshot().getRatings();
+                int numRatings = ratings.size();
+                for (IndexedRating rating : ratings.fast()) {
+                    sum += rating.getRating();
+                }
+                mean = sum / numRatings;
+                sum = 0;
+                for (IndexedRating rating : ratings.fast()) {
+                    double delta = mean - rating.getRating();
+                    sum += delta * delta;
+                }
+                variance = sum / numRatings;
             }
-            mean = sum / numRatings;
-            sum = 0;
-            for (IndexedRating rating : fastRatings) {
-                sum += Math.pow(mean - rating.getRating(), 2);
-            }
-            variance = sum / numRatings;
+            
             return new UserVarianceNormalizer(smoothing, variance);
         }
     }
@@ -115,42 +106,14 @@
 		this.smoothing = smoothing;
 		this.globalVariance = globalVariance;
 	}
-<<<<<<< HEAD
-=======
 	
-	public static class Builder extends AbstractRecommenderComponentBuilder<UserVarianceNormalizer> {
-	    private double smoothing = 0;
-	    
-	    public double getSmoothing() {
-	        return smoothing;
-	    }
-	    public void setSmoothing(double s) {
-	        smoothing = s;
-	    }
-	    protected UserVarianceNormalizer buildNew(RatingBuildContext context) {
-	        double variance = 0;
-	        
-	        if (smoothing != 0) {
-	            double mean = 0;
-	            double sum = 0;
-	            FastCollection<IndexedRating> ratings = context.ratingSnapshot().getRatings();
-	            int numRatings = ratings.size();
-	            for (IndexedRating rating : ratings.fast()) {
-	                sum += rating.getRating();
-	            }
-	            mean = sum / numRatings;
-	            sum = 0;
-	            for (IndexedRating rating : ratings.fast()) {
-	                double delta = mean - rating.getRating();
-	                sum += delta * delta;
-	            }
-	            variance = sum / numRatings;
-	        }
-	        
-	        return new UserVarianceNormalizer(smoothing, variance);
-	    }
+	public double getSmoothing() {
+	    return smoothing;
 	}
->>>>>>> b5b39424
+	
+	public double getGlobalVariance() {
+	    return globalVariance;
+	}
 
 	@Override
 	public VectorTransformation makeTransformation(long userId, final SparseVector ratings) {
