/*
 * LensKit, a reference implementation of recommender algorithms.
 * Copyright 2010-2011 Regents of the University of Minnesota
 *
 * This program is free software; you can redistribute it and/or modify
 * it under the terms of the GNU Lesser General Public License as
 * published by the Free Software Foundation; either version 2.1 of the
 * License, or (at your option) any later version.
 *
 * This program is distributed in the hope that it will be useful, but WITHOUT
 * ANY WARRANTY; without even the implied warranty of MERCHANTABILITY or FITNESS
 * FOR A PARTICULAR PURPOSE. See the GNU General Public License for more
 * details.
 *
 * You should have received a copy of the GNU General Public License along with
 * this program; if not, write to the Free Software Foundation, Inc., 51
 * Franklin Street, Fifth Floor, Boston, MA 02110-1301, USA.
 */
package org.grouplens.lenskit.norm;

import java.util.ArrayList;
import java.util.List;

import org.grouplens.lenskit.data.Rating;
import org.grouplens.lenskit.data.SimpleRating;
import org.grouplens.lenskit.data.context.PackedRatingBuildContext;
<<<<<<< HEAD
import org.grouplens.lenskit.data.context.PackedRatingSnapshot;
=======
>>>>>>> b5b39424
import org.grouplens.lenskit.data.context.RatingBuildContext;
import org.grouplens.lenskit.data.dao.RatingCollectionDAO;
import org.grouplens.lenskit.data.dao.RatingDataAccessObject;
import org.grouplens.lenskit.data.vector.MutableSparseVector;
import org.grouplens.lenskit.data.vector.SparseVector;
import org.junit.After;
import org.junit.Assert;
import org.junit.Before;
import org.junit.Test;

/**
 * 
 * @author Stefan Nelson-Lindall <stefan@cs.umn.edu>
 *
 */
public class UserVarianceNormalizerTest {
	RatingDataAccessObject dao;
<<<<<<< HEAD
	RatingBuildContext context;
=======
	RatingBuildContext rs;
>>>>>>> b5b39424
	SparseVector userRatings;
	SparseVector uniformUserRatings;
	UserVarianceNormalizer.Builder builder;
	final static double MIN_DOUBLE_PRECISION = 0.00001;
	
	private static void addRating(List<Rating> ratings, long uid, long iid, double value) {
	    ratings.add(new SimpleRating(uid, iid, value));
	}
	
	@Before
	public void setUp() {
	    builder = new UserVarianceNormalizer.Builder();
	    
		long[] keys = {0L, 1L, 2L};
		double[] values = {0., 2., 4.};
		userRatings = SparseVector.wrap(keys, values);
		double[] uniformValues = {2., 2., 2.};
		uniformUserRatings = SparseVector.wrap(keys, uniformValues);
		List<Rating> ratings = new ArrayList<Rating>();
		addRating(ratings, 0, 0, 0);
		addRating(ratings, 0, 1, 1);
		addRating(ratings, 0, 2, 2);
		addRating(ratings, 0, 3, 3);
		addRating(ratings, 0, 4, 4);
		addRating(ratings, 0, 5, 5);
		addRating(ratings, 0, 6, 6);
		addRating(ratings, 1, 0, 3);
		addRating(ratings, 1, 1, 3);
		addRating(ratings, 1, 2, 3);
		addRating(ratings, 1, 3, 3);
		addRating(ratings, 1, 4, 3);
		addRating(ratings, 1, 5, 3);
		addRating(ratings, 1, 6, 3);
<<<<<<< HEAD
		dao = new RatingCollectionDAO.Manager(ratings).open();
		PackedRatingSnapshot rs = new PackedRatingSnapshot.Builder(dao).build();
		context = new PackedRatingBuildContext(dao, rs);
=======
		dao = new RatingCollectionDAO(ratings);
		dao.openSession();
		rs = PackedRatingBuildContext.make(dao);
>>>>>>> b5b39424
	}
	
	@After
	public void close() {
<<<<<<< HEAD
	    context.close();
	    dao.close();
=======
	    rs.close();
	    dao.closeSession();
	}

	@Test
	public void testBuilderNoSmoothing() {
		UserVarianceNormalizer urvn = builder.build(rs);
		Assert.assertEquals(0.0, urvn.globalVariance, 0.0);
	}
	
	@Test
	public void testBuilderSmoothing() {
	    builder.setSmoothing(3);
        UserVarianceNormalizer urvn = builder.build(rs);
        Assert.assertEquals(3.0, urvn.smoothing, 0.0);
        Assert.assertEquals(2.0, urvn.globalVariance, MIN_DOUBLE_PRECISION);
>>>>>>> b5b39424
	}

	@Test
	public void testMakeTransformation() {
		UserVarianceNormalizer urvn;
		urvn = new UserVarianceNormalizer();
		VectorTransformation trans = urvn.makeTransformation(9001, userRatings);
		MutableSparseVector nUR = userRatings.mutableCopy();
		final double mean = 2.0;
		final double stdev = Math.sqrt(8.0 / 3.0);
		trans.apply(nUR);
		//Test apply
		Assert.assertEquals((0.0 - mean) / stdev, nUR.get(0L), MIN_DOUBLE_PRECISION);
		Assert.assertEquals((2.0 - mean) / stdev, nUR.get(1L), MIN_DOUBLE_PRECISION);
		Assert.assertEquals((4.0 - mean) / stdev, nUR.get(2L), MIN_DOUBLE_PRECISION);
		trans.unapply(nUR);
		//Test unapply
		Assert.assertEquals( 0.0, nUR.get(0L), MIN_DOUBLE_PRECISION);
		Assert.assertEquals( 2.0, nUR.get(1L), MIN_DOUBLE_PRECISION);
		Assert.assertEquals( 4.0, nUR.get(2L), MIN_DOUBLE_PRECISION);
	}

	@Test
	public void testUniformRatings() {
		UserVarianceNormalizer urvn;
		urvn = new UserVarianceNormalizer();
		VectorTransformation trans = urvn.makeTransformation(9001, uniformUserRatings);
		MutableSparseVector nUR = userRatings.mutableCopy();
		trans.apply(nUR);
		//Test apply
		Assert.assertEquals( 0.0, nUR.get(0L), MIN_DOUBLE_PRECISION);
		Assert.assertEquals( 0.0, nUR.get(1L), MIN_DOUBLE_PRECISION);
		Assert.assertEquals( 0.0, nUR.get(2L), MIN_DOUBLE_PRECISION);
		trans.unapply(nUR);
		//Test unapply
		Assert.assertEquals( 2.0, nUR.get(0L), MIN_DOUBLE_PRECISION);
		Assert.assertEquals( 2.0, nUR.get(1L), MIN_DOUBLE_PRECISION);
		Assert.assertEquals( 2.0, nUR.get(2L), MIN_DOUBLE_PRECISION);
	}	
	
	@Test
<<<<<<< HEAD
	public void testSmoothing() {
	    UserVarianceNormalizer.Builder builder = new UserVarianceNormalizer.Builder();
	    builder.setRatingBuildContext(context);
	    builder.setSmoothing(3.0);
	    
		UserVarianceNormalizer urvn = builder.build();

=======
	public void testSmoothingDetailed() {
		UserVarianceNormalizer urvn;
		builder.setSmoothing(3);
		urvn = builder.build(rs);
>>>>>>> b5b39424
		VectorTransformation trans = urvn.makeTransformation(9001, userRatings);
		MutableSparseVector nUR = userRatings.mutableCopy();
		final double mean = 2.0;
		final double stdev = Math.sqrt(7.0/3.0);
		trans.apply(nUR);
		//Test apply
		Assert.assertEquals((0.0 - mean) / stdev, nUR.get(0L), MIN_DOUBLE_PRECISION);
		Assert.assertEquals((2.0 - mean) / stdev, nUR.get(1L), MIN_DOUBLE_PRECISION);
		Assert.assertEquals((4.0 - mean) / stdev, nUR.get(2L), MIN_DOUBLE_PRECISION);
		trans.unapply(nUR);
		//Test unapply
		Assert.assertEquals( 0.0, nUR.get(0L), MIN_DOUBLE_PRECISION);
		Assert.assertEquals( 2.0, nUR.get(1L), MIN_DOUBLE_PRECISION);
		Assert.assertEquals( 4.0, nUR.get(2L), MIN_DOUBLE_PRECISION);
	}

}<|MERGE_RESOLUTION|>--- conflicted
+++ resolved
@@ -24,10 +24,7 @@
 import org.grouplens.lenskit.data.Rating;
 import org.grouplens.lenskit.data.SimpleRating;
 import org.grouplens.lenskit.data.context.PackedRatingBuildContext;
-<<<<<<< HEAD
 import org.grouplens.lenskit.data.context.PackedRatingSnapshot;
-=======
->>>>>>> b5b39424
 import org.grouplens.lenskit.data.context.RatingBuildContext;
 import org.grouplens.lenskit.data.dao.RatingCollectionDAO;
 import org.grouplens.lenskit.data.dao.RatingDataAccessObject;
@@ -45,11 +42,7 @@
  */
 public class UserVarianceNormalizerTest {
 	RatingDataAccessObject dao;
-<<<<<<< HEAD
-	RatingBuildContext context;
-=======
 	RatingBuildContext rs;
->>>>>>> b5b39424
 	SparseVector userRatings;
 	SparseVector uniformUserRatings;
 	UserVarianceNormalizer.Builder builder;
@@ -83,40 +76,30 @@
 		addRating(ratings, 1, 4, 3);
 		addRating(ratings, 1, 5, 3);
 		addRating(ratings, 1, 6, 3);
-<<<<<<< HEAD
 		dao = new RatingCollectionDAO.Manager(ratings).open();
 		PackedRatingSnapshot rs = new PackedRatingSnapshot.Builder(dao).build();
-		context = new PackedRatingBuildContext(dao, rs);
-=======
-		dao = new RatingCollectionDAO(ratings);
-		dao.openSession();
-		rs = PackedRatingBuildContext.make(dao);
->>>>>>> b5b39424
+		this.rs = new PackedRatingBuildContext(dao, rs);
+		builder.setRatingBuildContext(this.rs);
 	}
 	
 	@After
 	public void close() {
-<<<<<<< HEAD
-	    context.close();
+	    rs.close();
 	    dao.close();
-=======
-	    rs.close();
-	    dao.closeSession();
 	}
 
 	@Test
 	public void testBuilderNoSmoothing() {
-		UserVarianceNormalizer urvn = builder.build(rs);
-		Assert.assertEquals(0.0, urvn.globalVariance, 0.0);
+		UserVarianceNormalizer urvn = builder.build();
+		Assert.assertEquals(0.0, urvn.getGlobalVariance(), 0.0);
 	}
 	
 	@Test
 	public void testBuilderSmoothing() {
 	    builder.setSmoothing(3);
-        UserVarianceNormalizer urvn = builder.build(rs);
-        Assert.assertEquals(3.0, urvn.smoothing, 0.0);
-        Assert.assertEquals(2.0, urvn.globalVariance, MIN_DOUBLE_PRECISION);
->>>>>>> b5b39424
+        UserVarianceNormalizer urvn = builder.build();
+        Assert.assertEquals(3.0, urvn.getSmoothing(), 0.0);
+        Assert.assertEquals(2.0, urvn.getGlobalVariance(), MIN_DOUBLE_PRECISION);
 	}
 
 	@Test
@@ -158,20 +141,10 @@
 	}	
 	
 	@Test
-<<<<<<< HEAD
-	public void testSmoothing() {
-	    UserVarianceNormalizer.Builder builder = new UserVarianceNormalizer.Builder();
-	    builder.setRatingBuildContext(context);
+	public void testSmoothingDetailed() {
 	    builder.setSmoothing(3.0);
-	    
 		UserVarianceNormalizer urvn = builder.build();
 
-=======
-	public void testSmoothingDetailed() {
-		UserVarianceNormalizer urvn;
-		builder.setSmoothing(3);
-		urvn = builder.build(rs);
->>>>>>> b5b39424
 		VectorTransformation trans = urvn.makeTransformation(9001, userRatings);
 		MutableSparseVector nUR = userRatings.mutableCopy();
 		final double mean = 2.0;
