/*
 * LensKit, an open source recommender systems toolkit.
 * Copyright 2010-2013 Regents of the University of Minnesota and contributors
 * Work on LensKit has been funded by the National Science Foundation under
 * grants IIS 05-34939, 08-08692, 08-12148, and 10-17697.
 *
 * This program is free software; you can redistribute it and/or modify
 * it under the terms of the GNU Lesser General Public License as
 * published by the Free Software Foundation; either version 2.1 of the
 * License, or (at your option) any later version.
 *
 * This program is distributed in the hope that it will be useful, but WITHOUT
 * ANY WARRANTY; without even the implied warranty of MERCHANTABILITY or FITNESS
 * FOR A PARTICULAR PURPOSE. See the GNU General Public License for more
 * details.
 *
 * You should have received a copy of the GNU General Public License along with
 * this program; if not, write to the Free Software Foundation, Inc., 51
 * Franklin Street, Fifth Floor, Boston, MA 02110-1301, USA.
 */
package org.grouplens.lenskit.vectors;

import edu.umd.cs.findbugs.annotations.SuppressFBWarnings;
import it.unimi.dsi.fastutil.longs.Long2DoubleMap;
import it.unimi.dsi.fastutil.objects.Reference2ObjectArrayMap;

import java.io.Serializable;
import java.util.Arrays;
import java.util.BitSet;
import java.util.Map;
import java.util.Map.Entry;
import java.util.Set;

import javax.annotation.concurrent.Immutable;

import org.grouplens.lenskit.symbols.Symbol;
import org.grouplens.lenskit.symbols.TypedSymbol;

/**
 * Immutable sparse vectors. These vectors cannot be changed, even by other
 * code, and are therefore safe to store and are thread-safe.
 *
 * @author <a href="http://www.grouplens.org">GroupLens Research</a>
 * @compat Public
 */
@Immutable
public final class ImmutableSparseVector extends SparseVector implements Serializable {
    private static final long serialVersionUID = -2L;

    @SuppressFBWarnings("SE_BAD_FIELD")
    private final Map<Symbol, ImmutableSparseVector> channelMap;
    private final Map<TypedSymbol<?>,ImmutableTypedSideChannel<?>> typedChannelMap;

    private transient volatile Double norm = null;
    private transient volatile Double sum = null;
    private transient volatile Double mean = null;
    private transient volatile Boolean fullySet = null;
    
    /**
     * Create a new, empty immutable sparse vector.
     */
    public ImmutableSparseVector() {
        this(new long[0], new double[0]);
    }

    /**
     * Create a new immutable sparse vector from a map of ratings.
     *
     * @param ratings The ratings to make a vector from. Its key set is used as
     *                the vector's key domain.
     */
    public ImmutableSparseVector(Long2DoubleMap ratings) {
        super(ratings);
        channelMap = new Reference2ObjectArrayMap<Symbol, ImmutableSparseVector>();
        typedChannelMap = new Reference2ObjectArrayMap<TypedSymbol<?>,ImmutableTypedSideChannel<?>>();
    }

    /**
     * Construct a new vector from existing arrays.  It is assumed that the keys
     * are sorted and duplicate-free, and that the values is the same length. The
     * key array is the key domain, and all keys are considered used.
     * No new keys can be added to this vector.  Clients should call
     * the wrap() method rather than directly calling this constructor.
     *
     * @param ks The array of keys backing this vector. They must be sorted.
     * @param vs The array of values backing this vector.
     */
    protected ImmutableSparseVector(long[] ks, double[] vs) {
        this(ks, vs, ks.length);
    }

    /**
     * Construct a new sparse vector from pre-existing arrays. These arrays must
     * be sorted in key order and cannot contain duplicate keys; this condition
     * is not checked.
     *
     * @param ks The key array (will be the key domain).
     * @param vs The value array.
     * @param sz The length to actually use.
     */
    protected ImmutableSparseVector(long[] ks, double[] vs, int sz) {
        super(ks, vs, sz);
        channelMap = new Reference2ObjectArrayMap<Symbol, ImmutableSparseVector>();
        typedChannelMap = new Reference2ObjectArrayMap<TypedSymbol<?>,ImmutableTypedSideChannel<?>>();
    }

    /**
     * Construct a new sparse vector from pre-existing arrays. These arrays must
     * be sorted in key order and cannot contain duplicate keys; this condition
     * is not checked.  The new vector will have a copy of the
     * channels that are passed into it.
     *
     * @param ks            the key array (will be the key domain).
     * @param vs            the value array.
     * @param sz            the length to actually use.
     * @param used          the keys that actually have values currently.
     * @param channels      The side channel values.
     * @param typedChannels The typed side channel values.
     */
<<<<<<< HEAD
    ImmutableSparseVector(long[] ks, double[] vs, int sz, BitSet used,
                          Map<Symbol, ImmutableSparseVector> channels) {
=======
    protected ImmutableSparseVector(long[] ks, double[] vs, int sz, BitSet used,
                                    Map<Symbol, ImmutableSparseVector> channels,
                                    Map<TypedSymbol<?>,ImmutableTypedSideChannel<?>> typedChannels) {
>>>>>>> 2a0070f0
        super(ks, vs, sz, used);
        channelMap = channels;
        typedChannelMap = typedChannels;
    }

    @Override
    boolean isFullySet() {
        if (fullySet == null) {
            fullySet = usedKeys.cardinality() == domainSize;
        }
        return fullySet;
    }

    @Override
    public ImmutableSparseVector immutable() {
        return this;
    }

    @SuppressWarnings({ "rawtypes", "unchecked" })
    @Override
    public MutableSparseVector mutableCopy() {
        MutableSparseVector result = new MutableSparseVector(keys, Arrays.copyOf(values, domainSize),
                                                             domainSize, (BitSet) usedKeys.clone());
        for (Map.Entry<Symbol, ImmutableSparseVector> entry : channelMap.entrySet()) {
            result.addChannel(entry.getKey(), entry.getValue().mutableCopy());
        }
        for (Entry<TypedSymbol<?>, ImmutableTypedSideChannel<?>> entry : typedChannelMap.entrySet()) {
            TypedSymbol ts = entry.getKey();
            ImmutableTypedSideChannel val = entry.getValue();
            result.addChannel(ts,val.mutableCopy());
        }
        
        return result;
    }

    @Override
    public boolean hasChannel(Symbol channelSymbol) {
        return channelMap.containsKey(channelSymbol);
    }
    @Override
    public boolean hasChannel(TypedSymbol<?> channelSymbol) {
        return typedChannelMap.containsKey(channelSymbol);
    }

    @Override
    public ImmutableSparseVector channel(Symbol channelSymbol) {
        if (hasChannel(channelSymbol)) {
            return channelMap.get(channelSymbol);
        }
        throw new IllegalArgumentException("No existing channel under name " +
                                                   channelSymbol.getName());
    }

    @SuppressWarnings("unchecked")
    @Override
    public <K> ImmutableTypedSideChannel<K> channel(TypedSymbol<K> channelSymbol) {
        if (hasChannel(channelSymbol)) {
            return (ImmutableTypedSideChannel<K>) typedChannelMap.get(channelSymbol);
        }
        throw new IllegalArgumentException("No existing channel under name " +
                                                   channelSymbol.getName() +
                                                   " of type " + 
                                                   channelSymbol.getType().getSimpleName());
    }

    @Override
    public Set<Symbol> getChannels() {
        return channelMap.keySet();
    }
    
    @SuppressWarnings("rawtypes")
    @Override
    public Set<TypedSymbol<?>> getTypedChannels() {
        return typedChannelMap.keySet();
    }

    // We override these three functions in the case that this vector is Immutable,
    // so we can avoid computing them more than once.
    @Override
    public double norm() {
        if (norm == null) {
            norm = super.norm();
        }
        return norm;
    }

    @Override
    public double sum() {
        if (sum == null) {
            sum = super.sum();
        }
        return sum;
    }

    @Override
    public double mean() {
        if (mean == null) {
            mean = super.mean();
        }
        return mean;
    }

}<|MERGE_RESOLUTION|>--- conflicted
+++ resolved
@@ -23,7 +23,10 @@
 import edu.umd.cs.findbugs.annotations.SuppressFBWarnings;
 import it.unimi.dsi.fastutil.longs.Long2DoubleMap;
 import it.unimi.dsi.fastutil.objects.Reference2ObjectArrayMap;
-
+import org.grouplens.lenskit.symbols.Symbol;
+import org.grouplens.lenskit.symbols.TypedSymbol;
+
+import javax.annotation.concurrent.Immutable;
 import java.io.Serializable;
 import java.util.Arrays;
 import java.util.BitSet;
@@ -31,11 +34,6 @@
 import java.util.Map.Entry;
 import java.util.Set;
 
-import javax.annotation.concurrent.Immutable;
-
-import org.grouplens.lenskit.symbols.Symbol;
-import org.grouplens.lenskit.symbols.TypedSymbol;
-
 /**
  * Immutable sparse vectors. These vectors cannot be changed, even by other
  * code, and are therefore safe to store and are thread-safe.
@@ -117,14 +115,9 @@
      * @param channels      The side channel values.
      * @param typedChannels The typed side channel values.
      */
-<<<<<<< HEAD
     ImmutableSparseVector(long[] ks, double[] vs, int sz, BitSet used,
-                          Map<Symbol, ImmutableSparseVector> channels) {
-=======
-    protected ImmutableSparseVector(long[] ks, double[] vs, int sz, BitSet used,
-                                    Map<Symbol, ImmutableSparseVector> channels,
-                                    Map<TypedSymbol<?>,ImmutableTypedSideChannel<?>> typedChannels) {
->>>>>>> 2a0070f0
+                          Map<Symbol, ImmutableSparseVector> channels,
+                          Map<TypedSymbol<?>,ImmutableTypedSideChannel<?>> typedChannels) {
         super(ks, vs, sz, used);
         channelMap = channels;
         typedChannelMap = typedChannels;
