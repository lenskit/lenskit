--- conflicted
+++ resolved
@@ -3,11 +3,7 @@
   <parent>
     <artifactId>lenskit</artifactId>
     <groupId>org.grouplens.lenskit</groupId>
-<<<<<<< HEAD
-    <version>1.1.1-SNAPSHOT</version>
-=======
-    <version>1.3-SNAPSHOT</version>
->>>>>>> 4eca1a71
+    <version>1.2.1-SNAPSHOT</version>
     <relativePath>..</relativePath>
   </parent>
   <modelVersion>4.0.0</modelVersion>
