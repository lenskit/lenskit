--- conflicted
+++ resolved
@@ -143,11 +143,8 @@
             logger.trace("Running epoch {} of feature {}", trainer.getEpoch(), feature);
             
             Iterator<IndexedPreference> ratingIter = ratings.fastIterator();
-<<<<<<< HEAD
-        	while (ratingIter.hasNext()){
-=======
+
         	while (ratingIter.hasNext()) {
->>>>>>> f42e6d24
         		IndexedPreference r = ratingIter.next();
             	final int uidx = r.getUserIndex();
                 final int iidx = r.getItemIndex();
@@ -178,14 +175,8 @@
 								int feature, ClampingFunction clamp) {
         double[] ufvs = userFeatures[feature];
         double[] ifvs = itemFeatures[feature];
-<<<<<<< HEAD
-        
-        Iterator<IndexedPreference> ratingIter = ratings.fastIterator();
-    	while (ratingIter.hasNext()){
-=======
         Iterator<IndexedPreference> ratingIter = ratings.fastIterator();
     	while (ratingIter.hasNext()) {
->>>>>>> f42e6d24
     		IndexedPreference r = ratingIter.next();
             double est = estimates[r.getIndex()];
             double offset = ufvs[r.getUserIndex()] * ifvs[r.getItemIndex()];
@@ -206,11 +197,7 @@
     		MutableSparseVector blpreds = baseline.predict(uid, rvector, rvector.keySet());
 
     		Iterator<IndexedPreference> ratingIter = snapshot.getUserRatings(uid).fastIterator();
-<<<<<<< HEAD
-        	while (ratingIter.hasNext()){
-=======
         	while (ratingIter.hasNext()) {
->>>>>>> f42e6d24
         		IndexedPreference r = ratingIter.next();
     			estimates[r.getIndex()] = blpreds.get(r.getItemId());
     		}
