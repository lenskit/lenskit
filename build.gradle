--- conflicted
+++ resolved
@@ -54,15 +54,9 @@
 }
 
 allprojects { project ->
-<<<<<<< HEAD
     group 'org.lenskit'
-    version '3.0-SNAPSHOT'
-
-=======
-    group 'org.grouplens.lenskit'
     version '3.0-T6-SNAPSHOT'
-    
->>>>>>> c7bde2f5
+
     ext.getConfigProperty = { name, dft ->
         if (project.hasProperty(name)) {
             return project.getProperty(name)
