                        ---------------------
                        LensKit Release Notes
                        ---------------------

#macro ( issue $id )##
{{{http://dev.grouplens.org/trac/lenskit/ticket/$id}#$id}}##
#end

#macro ( header $ver )##
  The {{{https://bitbucket.org/grouplens/lenskit}Mercurial changelog}} and the
  {{{http://dev.grouplens.org/trac/lenskit/query?status=closed&group=resolution&milestone=$ver}list
  of closed tickets}} provide more information on what has happened,
  including bugs that have been fixed.
#end

LensKit Release Notes

* Release 1.1

  #header(1.1)

  * Made <<<Recommender>>> extend <<<Closeable>>>.
<<<<<<< HEAD
=======
  
  []

* Release 1.0.1
  
  This release contains bug fixes against 1.0.1.
  
  #header(1.0.1)

  <<Note>>: recommender engines serialized with LensKit 1.0 are not compatible with
  LensKit 1.0.1. You will need to re-build and re-serialize your engines.

  * Fix broken rec. engine factory serialization (#issue(221)).
>>>>>>> cc6d8ed7

  []

* Release 1.0

  The {{{https://bitbucket.org/grouplens/lenskit}Mercurial changelog}} and the
  {{{http://dev.grouplens.org/trac/lenskit/query?status=closed&group=resolution&milestone=1.0}list
  of closed tickets}} provide more information on what has happened,
  including bugs that have been fixed.

  This release includes many documentation improvements and general cleanups from
  the 0.11.

** Core

   * Added <<<set>>> method for setting parameters.

   * Recommender engine factories now throw a checked <<<RecommenderBuildException>>>.

   []

** Algorithms

   * Factored out FunkSVD stopping conditions, made default now 100 iterations. If you
     want a delta RMSE threshold, use <<<ThresholdStoppingCondition>>> and set the
     <<<ThresholdValue>>> parameter.

   * Moved FunkSVD to the <<<o.g.l.mf.funksvd>>> package.

   * Made Slope-One use k-NN, specifically item-item, as the base framework rather than
     being standalone. Future tasks will further harness and develop this merger.

   * Support item vector normalizers for the item-item similarity matrix (see
     <<<NormalizingSimilarityMatrixAccumulatorFactory>>>.

   * Move vector similarity code into <<<o.g.l.vectors.similarity>>>.

   * Made item-item clamp predictions to the preference domain, if it is available.

   []

** Evaluator

   * Evaluation scripts now have access to command line arguments (#issue(138)).

   * Added support for a block form of the <<<within>>> directive.

   * Added the <<<dumpGraph>>> command to dump recommender configurations to GraphViz.

   * Added new archetype to aid in creating evaluation projects.

   []

** Cleanup

   * Removed all deprecated methods.

   []

* Release 0.11

  The primary focus of this release is making LensKit use {{{http://bitbucket.org/grouplens/grapht}Grapht}}
  rather than PicoContainer, with additional refactorings of components to more
  effectively take advantage of Grapht. We also made significant improvements to how
  the evaluator works to allow evaluation scripts to be more flexible, and made a number
  of other improvements and bug fixes.

  There are a number of backwards-incompatible changes in this release. Configurations and
  algorithm implementations will definitely need to be updated; other client code may need
  updates as well.

  The {{{http://dev.grouplens.org/hg/lenskit}Mercurial changelog}} and the
  {{{http://dev.grouplens.org/trac/lenskit/query?status=closed&group=resolution&milestone=0.11}list
  of closed tickets}} provide more information on what has happened,
  including bugs that have been fixed.

  * Made <<<SparseVector>>> return <<<VectorEntry>>> objects when iterated,
    rather than <<<Long2DoubleMap.Entry>>> instances. All code that iterates over sparse
    vectors will need to be updated.

  * Added methods to <<<ItemScorer>>> and <<<GlobalItemScorer>>> to output scores to sparse
    vectors.

  * Begun documenting {{{./versioning.html}API stability}} (#issue(103)).

  * Events are no longer <<<Cloneable>>>, and the <<<clone>>> method is now a deprecated
    alias for <<<copy()>>>.

  []

** Algorithm Changes

  * The default user similarity for user-user CF is now cosine rather than Pearson.

  * Item-item models can now have unbounded size and have rows truncated by threshold
    value rather than size (#issue(171)).

  * FunkSVD now incorporates user ratings at predict time (#issue(174)).

  []

** Component Refactoring

  This release contains a lot of algorithm and component refactorings. The public recommender
  API is unchanged, but many components and their interfaces have changed. This means that
  custom components and recommender configurations will need to be updated.

  * Added <<<@Shareable>>> annotation for components that can be put in the model build
    and shared between recommender sessions. All shareable components must now be annotated
    with this annotation (or configured via instance bindings), or they will not be pre-built.

  * Removed <<<MinRating>>> and <<<MaxRating>>> (deprecated in release 0.10).
    Code should use <<<PreferenceDomain>>> instead. See #issue(163).

  * Renamed <<<RatingSnapshot>>> and related classes to <<<PreferenceSnapshot>>>,
    since that's what it really is.

  * Removed many annotations formerly used as dependency qualifiers (see
    #issue(168)).

    * <<<@NormalizedSnapshot>>>: components that formerly used this qualifier should depend on
      <<<userNormalizedPreferenceSnapshot>>> or use the normalizer directly.

    * <<<@NormalizerBaseline>>>: use a context-sensitive binding on
      <<<BaselineSubtractingNormalizer>>>.

    * <<<@PredictNormalizer>>>: use context-sensitive bindings. Usually this will require using
      context-sensitive bindings to bind the <other> normalizers.

    * <<<@UserHistorySummary>>>: was redundant with the component interface.

    * <<<@UserVectorNormalizer>>>: refactored into a separate <<<UserVectorNormalizer>>> interface,
      the default implementation of which delegates to a generic vector normalizer.
      Context-sensitive bindings configure the inner normalizer. <<<BaselineSubtractingNormalizer>>>
      has become <<<BaselineSubtractingUserVectorNormalizer>>> and implements the new interface.

    * <<<@ItemSimilarity>>>: factored into <<<ItemSimilarity>>> interface, with default
      implementation delegating to <<<VectorSimilarity>>>.

    * <<<@UserSimilarity>>>: factored into <<<UserSimilarity>>> interface, with default
      implementation delegating to <<<VectorSimilarity>>>.

    * <<<@WeightedSimilarity>>>: removed in favor of context-sensitive bindings.

    * Dropped <<<@ClampingFunction>>> (and <<<DoubleFunction>>>) in favor of a
      <<<ClampingFunction>>> interface. The new interface provides the user and item IDs, too.

    []

  * Renamed <<<HistorySummarizer>>> to <<<UserHistorySummarizer>>>, and renamed base classes.

  * Moved normalizers and quantizers into subpackages of <<<o.g.l.transform>>>.

  * Refactored similarities for k-NN recommenders. <<<Similarity>>> became <<<VectorSimilarity>>>,
    without a generic parameter, and <<<OptimizableVectorSimilarity>>> and <<<SymmetricBinaryFunction>>>
    have been replaced by methods on similarity interfaces.

  * Removed <<<ItemVector>>> and <<<UserVector>>> classes. User and item IDs are now carried
    independently and we use distinct component interfaces to handle users and items.

  []

* Release 0.10

  The {{{http://dev.grouplens.org/hg/lenskit}Mercurial changelog}} and the
  {{{http://dev.grouplens.org/trac/lenskit/query?status=closed&group=resolution&milestone=0.10}list
  of closed tickets}} provide more information on what has happened,
  including bugs that have been fixed.

** Evaluation

  * Rewrote evaluator configuration to use Groovy rather than XML+JavaScript. The result is
    much more readable & easier to extend.  See the
    {{{http://medusa.cs.umn.edu/trac/lenskit/wiki/Manual/Evaluator}manual entry}} for
    documentation of the evaluator.  This also allows crossfolding to be done and written to
    disk independent of actual train-test evaluation.

  * Enhance train-test predict metrics to support per-user results (written to a separate
    table), and to have knowledge of starting and stopping the evaluation (to support
    additional accumulation of results that doesn't fit in the per-user or per-run paradigm).

  * Allow demo & smoke-test to use a local copy of the ML-100K data set.

  * Evaluator inputs & outputs transparently support GZip compression if the file names end in
    ".gz".

  * Reworked evaluation command line arguments for new Groovy-based support. Evaluation now
    takes a single file with the <<<-f>>> option (defaults to <<<eval.groovy>>>), and the
    remaining command line arguments are task names.

  * Metrics for the train-test code now take test users, in the form of <<<TestUser>>>, rather
    than ratings & predictions. This allows them to measure recommendations, access training
    history, and gives us flexibility to let them do even more in the future.

  []

** Algorithms

  * Made item-item CF use <<<ItemVector>>> rather than just <<<ImmutableSparseVector>>> for
    representing item vectors and querying for their similarities.

  * Defined the direction similarities are used in the item-item recommender and made it
    consistent and correct in the face of asymmetric similarity functions such as conditional
    probability (#issue(131)). The similarity functions are now better-documented.

  * Support unlimited neighborhood sizes (but not yet model sizes) in item-item recommender.

  * Made <<<ItemItemModel>>> an interface, so alternative sources of neighborhoods with similarity
    scores can be used. The default implementation uses a similarity matrix as before.

  * Added global recommenders and scorers that compute for items with respect to other items
    but independent of particular users, useful for creating “more like this” or “related items”
    views (#issue(125)).

    * General API — see the <<<GlobalItemScorer>>> and <<<GlobalItemRecommender>>> classes.

    * Implementation of global recommenders for item-item CF.

    []

** Cleanup and Refactoring

  * Moved predict evaluators to <<<o.g.l.eval.metrics.predict>>> and renamed the base
    interface to <<<PredictEvalMetric>>>.

  * Refactored cursor implementations:

    * Renamed <<<AbstractRatingCursor>>> to <<<AbstractEventCursor>>> and made it handle
      any event.

    * Made <<<AbstractPollingCursor>>> support fast polling, and make <<<AbstractEventCursor>>>
      extend it.

    * <<Incompatible change>>: renamed <<<ScannerRatingCursor>>> to
      <<<DelimitedTextRatingCursor>>>, and made it use buffered readers (via
      <<<DelimitedTextCursor>>>) rather than scanners. Only affects code that uses
      the scanner rating cursor directly.

    * <<Incompatible change>>: removed support for URL-backed streams from
      <<<SimpleFileRatingDAO>>>. If support for generic streams are needed, we can re-add
      this with <<<InputSupplier>>>s from Guava.

    []

  * Replaced <<<TaskTimer>>> by commons-lang3 <<<StopWatch>>>. Any code using <<<TaskTimer>>>
    will need to be updated.

  * Removed now-unnecessary data tree code.

  []

* Release 0.9

  The {{{http://dev.grouplens.org/hg/lenskit}Mercurial changelog}} and
  the
  {{{http://dev.grouplens.org/trac/lenskit/query?status=closed&group=resolution&milestone=0.9}list
  of closed tickets}} provide more information on what has happened,
  including bugs that have been fixed.

  * Clean up documentation, warnings, and documenting annotations in
    several places. Also made many style fixes.

  * Fix the <<<ItemScorer>>> inheritance hierarchy by making
    <<<AbstractItemScorer>>> implement <<<ItemScorer>>> rather than
    <<<RatingPredictor>>>, and make subclasses implement
    <<<RatingPredictor>>> directly.
  
  * Revise <<<SparseVector>>> definition and implementations to have a
    well-defined notion of "key domain" and "key set", where the key set
    is the set of keys with values drawn from the key domain. This allows
    <<<MutableSparseVector>>>s to be used to build up vectors in a well-defined
    fashion without using NaN. With this update, the <<<keySet>>> method will
    only return defined keys (use <<<keyDomain>>> to access the key domain), and
    NaN will only show up due to mathematical error, never due to temporary slots
    being unfilled.
    
  * Updated versions of several dependencies.

  * <<<EventCollectionDAO>>> factory updates - add <<<wrap>>> methods that wrap other
    DAO factories in immediate or soft event collection DAO factories, making it easier
    to use <<<EventCollectionDAO>>> for a cache of disk-backed DAOs.  Also made the
    <<<SoftFactory>>> take a <<<Supplier>>> rather than <<<Provider>>>.

  []

** Evaluation runner

   * Output separate data set and segment number fields.
   
   * Support fractional (e.g. 20%) holdouts in addition to remove-K.
   
   * Reinstate per-user MAE (MAE.ByUser).

   * Use <<<.eval-cache>>> as default cache directory.

   * Add evaluation listener framework for future evaluation monitor
     consoles.
   
   * Renamed profile for running the evaluation demo - it is now activated with
     <<<demo>>> (rather than <<<smoketest>>>).

   * Rearrange evaluator code to the crossfolding logic is in its own package.
   
   []

** Cleanup

   Several unused classes have been removed:

   * <<<IndexedItemScore>>>
   
   * <<<IntSortedArraySet>>>

   []

* Release 0.8.1

  Bugfix release.

  * Fix off-by-1 error in packed rating snapshot that occurs in
    certain conditions with unrate events (#issue(121)).

  * Make <<<UserVector>>> construction from histories always return
    complete vectors.

  []

* Release 0.8

  The {{{http://dev.grouplens.org/hg/lenskit}Mercurial changelog}} and
  the
  {{{http://dev.grouplens.org/trac/lenskit/query?status=closed&group=resolution&milestone=0.8}list
  of closed tickets}} provide more information on what has happened,
  including bugs that have been fixed.

  * Cleaned up cursor utilities, moving all methods from
    <<<Cursors2>>> to <<<Cursors>>>.  The old <<<Cursors2>>> methods
    are deprecated and will be removed before 1.0 is released.

  * Implemented a new evaluation framework that uses XML files to
    directly configure evaluators (#issue(115)).  This replaces the
    Ant plugin.  Eventually, a Maven plugin will be added that runs
    these evaluations; for now, they can be run with
    {{{http://mojo.codehaus.org/exec-maven-plugin}exec-maven-plugin}}.
    See the <<<lenskit-eval-demo>>> project configuration for an
    example.  With this comes the fix for #issue(115) as well.

  * Provide example evaluation configurations run as integration
    tests.  <<<lenskit-eval>>> contains a basic one, and
    <<<lenskit-eval-demo>>> contains a more extensive set complete
    with R-based post-analysis.  To run these, activate the
    <<<smoketest>>> profile and set the
    <<<grouplens.mldata.acknowledge>>> property to <<<yes>>> to
    acknowledge that you are abiding by the licensing terms for the
    {{{http://www.grouplens.org/node/73}MovieLens ML100K data set}},
    which is automatically downloaded and used by the demo
    evaluations.

  []

* Release 0.7

  The {{{http://dev.grouplens.org/hg/lenskit}Mercurial changelog}} and
  the
  {{{http://dev.grouplens.org/trac/lenskit/query?status=closed&group=resolution&milestone=0.7}list
  of closed tickets}} provide more information on what has happened,
  including bugs that have been fixed.

  * Fixed a couple bugs in the sparse vector copy methods.

  * Split new modules <<<lenskit-data-structures>>> and
    <<<lenskit-api>>> out of <<<lenskit-core>>> to contain interesting
    data structures we use.  The main purpose of the API abstraction
    is to make the core recommendation API in a separate module so
    that re-implementing it on top of another framework such as Mahout
    does not pull in all of LensKit.  It will also provide us a good
    layer at which to make API stability guarantees.

    This resulted in some additional class moves:

    * Moved sorted array sets, scored lists, and interval lists into
      the <<<o.g.l.collections>>> package.

    * Renamed <<<o.g.l.data.vector>>> to <<<o.g.l.vectors>>> and moved
      the <<<UserVector>>> and <<<ItemVector>>> classes into
      <<<o.g.l.data.history>>>.

    * Pushed DAO-based <<<open>>> method from <<<RecommenderEngine>>>
      to <<<LenskitRecommenderEngine>>>, as the API layer knows
      nothing about DAOs.

    * Pushed <<<getDataAccessObject()>> from <<<Recommender>>> down
      to <<<LenskitRecommender>>>.

    * Moved <<<UserHistory>>> and <<<Event>>> interfaces into
      <<<o.g.l.data>>> in the <<<lenskit-api>>> packages.  The
      implementations remain in <<<lenskit-core>>> in their respective
      <<<.history>>> and <<<.event>>> packages.

    * Moved <<<SortOrder>>> into the DAO package.

    * Moved <<<Index>>> and <<<Indexer>>> to <<<o.g.l.util>>>.

    * Moved abstract classes, <<<Lenskit*>>> classes, and
      <<<Builder>>> from <<<o.g.lenskit>>> to <<<o.g.lenskit.core>>>,
      so only <<<lenskit-api>>> provides classes directly in
      <<<org.grouplens.lenskit>>>.

    []

  * Moved cursors from GL Common into <<<lenskit-data-structures>>> in
    the new package <<<org.grouplens.lenskit.cursors>>>.

  []

* Release 0.6

  The {{{http://dev.grouplens.org/hg/lenskit}Mercurial changelog}} and
  the
  {{{http://dev.grouplens.org/trac/lenskit/query?status=closed&group=resolution&milestone=0.6}list
  of closed tickets}} provide more information on what has happened,
  including bugs that have been fixed.

  * Fixed a bug where FunkSVD crashed when predicting for a user not in
    the model.

  * Added history summarizers to compute vector summaries of user
    histories.  This paves the way for non-rating-based scorers.

  * Updated to <<<gl-common>>> 0.4, including the new citation JavaDoc
    taglet.  More citations in the JavaDoc to come.

  * Added version of <<<MutableSparseVector.freeze()>>> that strips NaN
    values in the frozen vector.

  * Fixed a couple bugs in the user-user rating predictor with how
    baselines were added and what happens when the total similarity
    for an item is 0.

  * Build our first basket recommender (see #issue(3)).  It isn't
    tested in basket configuration yet, but item-item CF is now
    sufficiently modular to operate in unary contexts.

    * Added <<<NeighborhoodScorer>>> abstract scoring items based on
      neighborhoods.  <<<WeightedAverageNeighborhoodScorer>>>
      implements the traditional weighted average algorithm that has
      been in item-item CF since we implemented it, and
      <<<SimilaritySumNeighborhoodScorer>>> just sums similarities
      (useful for unary contexts).

    * Split <<<ItemItemRatingPredictor>>> apart into
      <<<ItemItemScorer>>>, which uses arbitrary histories and
      <<<NeighborhoodScorer>>>s to score items, and
      <<<ItemItemRatingPredictor>>> which configures it to be a rating
      predictor.

    []

  []

* Release 0.5

  The {{{http://dev.grouplens.org/hg/lenskit}Mercurial changelog}} and
  the
  {{{http://dev.grouplens.org/trac/lenskit/query?status=closed&group=resolution&milestone=0.5}list
  of closed tickets}} provide more information on what has happened,
  including bugs that have been fixed.

  * Reworked <<<IndexedPreference>>>, making it an interface that can
    be backed by indirect implementations in rating snapshots.  This
    seems to be faster.  Also added <<<getIndex()>>> method, returning
    a global index for the preference within a snapshot.

  * Adjusted the FunkSVD model builder to use global indices and an
    array of estimates, making model builds much faster.

  * Dropped by-user MAE from MAE evaluator and renamed “MAE.ByRating”
    in output to “MAE”, as per-user and global MAE are equivalent.

  * Moved <<<TaskTimer>>> to <<<lenskit-core>>> so it is available for
    logging elapsed times in algorithm implementations.

  []

* Release 0.4

  The {{{http://dev.grouplens.org/hg/lenskit}Mercurial changelog}} and
  the
  {{{http://dev.grouplens.org/trac/lenskit/query?status=closed&group=resolution&milestone=0.4}list
  of closed tickets}} provide more information on what has happened,
  including bugs that have been fixed.

* Recommendation and Prediction API

  To support more types of recommenders easily, we have changed the
  way the dynamic recommendation and prediction components and their
  APIs work (#issue(109), #issue(110)).  These changes are
  backwards-incompatible; client code and implementations need to be
  updated for 0.4.

  * Introduced <<<ItemScorer>>>, an generalization of prediction that
    scores items for users.

  * Made <<<RatingPredictor>>> an <<<ItemScorer>>>, and deleted its
    <<<predict(...)>>> methods in favor of the item scorer methods.
    It now serves as a type-level indicator that a scorer returns
    predicted preferences as scores.

  * Removed dynamic interfaces in favor of putting the history-based
    methods directly in the <<<ItemScorer>>> and <<<ItemRecommender>>>
    interfaces.  An added <<<canUseHistory()>>> method on each
    interface indicates whether the history will be used or ignored.
    This greatly simplifies the inheritence hierarchy for recommender
    components.

  * Changed the behavior of item recommenders when a <<<null>>>
    exclude set is provided.  Previously, this was equivalent to the
    empty set.  It is now equivalent to a default exclude set which
    will be recommender-specific but generally a set of items the user
    is unlikely to need recommended (such as all items they have
    rated).  All recommenders have been updated with this change.

    The old design was easier to slightly implement but made less
    sense from a client API perspective.  The new design, where
    <<<null>>> is the default exclude set, makes the API cleaner (the
    fully-general method can use default exclude sets).  The loosened
    specification of default exclude sets also gives us greater
    flexbility for LensKit to be used as a basis for novel
    recommendation approaches.

  []

** Incompatible data structure changes

  To clean up APIs, we made a couple notable incompatible changes to
  layout and data structures.  These are all compile errors; no subtle
  behavior changes that the compiler won't catch here.

  * Moved <<<UserHistory>>> and related classes to the
    <<<org.grouplens.lenskit.data.history>>> package.

  * Removed <<<ItemRatingVector>>> and <<<UserRatingVector>>>, as they
    type distinction severely complicates configuration for
    generalized model builders.  The upside: types remain sane and
    configuring basket recommenders will be feasible.  Downside: the
    type system doensn't indicate whether a user vector contains
    ratings or some other data.

  []

** Other Changes

  * Changed <<<DynamicRatingPredictor.predict(long, Collection,
    Collection)>>> to take a <<<UserHistory>>> of events rather than a
    collection of ratings.

  * Made abstract recommenders and predictors uniformly expose the DAO
    as a protected final field.

  * Added methods to <<<DataAccessObject>>>, with default
    implementations in the abstract implementation, to allow user
    history objects to be directly retrieved for given users.

  * Added snapshotting as an explicit concept to the data layer.
    <<<DAOFactory>>> now has a <<<snapshot()>>> method, which is
    supposed to return an immutable snapshot of the data for
    test/build purposes.  Iterative algorithms still use rating
    snapshots, as they're faster and provide indexing, but this allows
    us to be more flexible in what kinds of data access recommender
    component builders can perform.  Factory implementations now need
    to provide a snapshot method; this can be done by simply creating
    an event collection DAO from the events.  Users with large data
    sets may want to use more exotic methods like database replication
    or transactions.

    The <<<JDBCRatingDAO>>> factory makes snapshotting configurable.
    By default, it assumes the database is unchanging; it can be
    configured to take an in-memory snapshot and return an
    <<<EventCollectionDAO>>>.

  []

* Release 0.3.1

  This release just contains a single change that should have been in
  0.3 (and is, unfortunately, backwards-incompatible):

  * Removed the generic parameter from <<<DAOFactory>>>.  We will be
    ensuring in a later release that the dependency injection
    mechanism allows subclasses of <<<DataAccessObject>>> to be
    visible as such.

  []
  

* Release 0.3

  The {{{http://dev.grouplens.org/hg/lenskit}Mercurial changelog}} and
  the
  {{{http://dev.grouplens.org/trac/lenskit/query?status=closed&group=resolution&milestone=0.3}list
  of closed tickets}} provide more information on what has happened,
  including bugs that have been fixed.

** Event Infrastructure

  For flexibility going forward, LensKit 0.3 introduces a new
  <<<Event>>> infrastructure (#issue(48)) for representing user data.
  Users have sequences of events, represented by the <<<Event>>>
  interface.  Each event has an ID and an optional timestamp.  Events
  may be associated with items (subclasses of the <<<ItemEvent>>>
  interface).  Ratings are now <<rating events>>; they store a
  <<<Preference>>>, which represents the preference expressed by the
  user.  All of these interfaces and classes have been moved to the
  package <<<org.grouplens.lenskit.data.event>>> (with the preferences
  in <<<o.g.l.d.pref>>>).

  As a result of this, all ratings must now have globally-unique
  rating IDs (which are synthesized when they are not present in the
  data set).  Rating object equality is now defined solely by the
  event ID as well.  Also, the <<<Ratings.fromUserVector>>> method has
  been removed, as it no longer works.

  Rating snapshots now discard timestamps and return
  <<<IndexedPreference>>> objects, and the <<<IndexedRating>>> object
  has gone away.

  User profiles have also been changed; the <<<UserRatingProfile>>>
  class has been removed and replaced with <<<UserHistory>>> for a
  generalized representation of user histories.

*** Restructured DAO interfaces

   The new event infrastructure has necessitated some overhauling of
   the DAO interface.  The new interface is hopefully simpler.  There
   are no longer multiple DAO interfaces in LensKit; everything is
   consolidated into the <<<DataAccessObject>>> interface (and the old
   <<<UserItemDataAccessObject>>> and <<<RatingDataAccessObject>>>
   interfaces have been removed).  The methods are renamed to be
   <<<getEvents>>> and friends.  Also, sorting is no longer supported
   for item and user event sequences.  

   Integrators may still wish to subclass <<<DataAccessObject>>> to
   make additional information, such as user or item metadata,
   available to recommenders.

   Implementations have also been renamed:

   * <<<SimpleFileDAO>>> has been renamed to
     <<<SimpleFileRatingDAO>>>, as it only supports rating data.

   * <<<RatingCollectionDAO>>> has been renamed to
     <<<EventCollectionDAO>>>.  It contains some optimizations to
     speed filtering.

   []

** Other Changes

  * The deprecated <<<SparseVector.wrap>>> methods now return
    <<<SparseVector>>> rather than <<<MutableSparseVector>>>, so that
    they can be overridden in <<<ImmutableSparseVector>>>.

  * Removed <<<NoSessionException>>>, as it has not been in use for
    some time.

  * <<<PackedRatingSnapshot>>> now randomizes the order of ratings in
    the snapshot to prevent ordering effects from impacting iterative
    methods.

  * Updated to GL Common 0.3.  This introduces the requirement that
    all elements in cursors be non-null.

  * Made <<<IdentityVectorNormalizer>>> serializable (#issue(106)).

  * Fixed bug where the recommender engine opened multiple DAOs for
    each session (#issue(108)).

  * Made POMs runnable with Maven 2, so Maven 2 can be used to compile
    LensKit (although it cannot generate the site) (#issue(72)).

  []


* Release 0.2

  The {{{http://dev.grouplens.org/hg/lenskit}Mercurial changelog}} and
  the
  {{{http://dev.grouplens.org/trac/lenskit/query?status=closed&group=resolution&milestone=0.2}list
  of closed tickets}} provide more information on what has happened,
  including bugs that have been fixed.

** Core changes

  * Introduce user- and item-associated sparse vectors, including
    rating-specific variants of them, to allow types to express what
    kind of data is being operated on and to allow normalizers to be
    generalized.

    This results in changes to several interfaces, and to much code
    where item or user IDs are tracked and associated with vectors.
    This change likely introduces additional vector copying, but in
    the future we will be measuring ways to reduce this.

  * Abstract <<<UserRatingVectorNormalizer>>> into
    <<<VectorNormalizer>>> to apply to different vectors associated
    with entities such as users or items.

    With this change, several normalization-related classes have been
    renamed to better-reflect their nature.  Also, the normalization
    interface has been changed to only take reference and target
    vectors; normalization implementations that require user or item
    IDs should require the relevant type of sparse vector.

    Annotations and generic type arguments are used to indicate what
    the vector normalizer is normalizing.

  * Add the <<<freeze()>>> method to <<<MutableSparseVector>>>,
    returning an immutable vector from its data and rendering it
    invalid.

  []

*** Compatibility notes

  Backwards-incompatible core changes:

  * Renamed <<<UserVarianceNormalizer>>> to
    <<<MeanVarianceNormalizer>>>.

  * Renamed <<<NormalizedRatingSnapshot>>> to
    <<<UserNormalizedRatingSnapshot>>>.

  * Renamed <<<AbstractUserRatingVectorNormlizer>>> to
    <<<AbstractVectorNormalizer>>>.

  * Renamed <<<IdentityUserRatingVectorNormlizer>>> to
    <<<IdentityVectorNormalizer>>>.

  * Many operations that took a user or item ID and a
    <<<SparseVector>>> now use a <<<UserVector>>>, <<<ItemVector>>>,
    or a rating-specific subtype.  This affects the
    <<<DynamicRatingPredictor>>> and
    <<<DynamicRatingItemRecommender>>> interfaces and all their
    subclasses.

  * <<<UserRatingVectorNormalizer>>> has been replaced with
    <<<VectorNormalizer<? super UserRatingVector>>>> and its interface
    has been changed.

  []

** Evaluator changes

  * Add boolean <<<isolate>>> option to the train-test Ant task to
    process datasets one at a time rather than parallelizing
    evaluations across this one.  Useful for reducing memory
    consumption evaluations on large data sets.

  []

* Release 0.1

  The first beta release!  What this means for the future is that our
  core APIs (such as the recommenders and predictors) are pretty
  stable, and future changes to them will be documented and called out
  in the release notes.  In general, future release notes will be more
  detailed, as we're working on adding more features and stabilizing
  LensKit to a 1.0 release.

  This release contains many changes.  Highlights include:

  * Restructuring of recommendation and prediction interfaces to keep
    rating-based recommendation cleanly separated from more generic
    interfaces and facilitate reuse of predictor-based recommendation
    logic.

  * Removed <<<ScoredId>>> in favor of <<<ScoredLongList>>> for the
    recommendation API.

  * Added Slope-One recommenders.

  * Lots of bugfixes.

  * Increased parallelism in the evaluators (evaluators are now
    parallized per-configuration rather than per-dataset, decreasing
    memory requirements for parallel evaluation, and evaluation tasks
    are aggregated from all data sets into a single work queue and
    thread pool to keep your CPU cores pegged).

  * Allow arbitrary recommender components to be extracted with
    <<<LenskitRecommender>>>'s new <<<getComponent>>> method.  This
    allows client code to examine things like the item-item similarity
    matrix.

  * More test cases and lots more API documentation.

  []

  The {{{http://dev.grouplens.org/hg/lenskit}Mercurial changelog}} and
  the
  {{{http://dev.grouplens.org/trac/lenskit/query?status=closed&group=resolution&milestone=0.1}list
  of closed tickets}} provide more information on what has happened,
  including bugs that have been fixed.

  Keep watching LensKit for further developments and lots of exciting
  new work this summer.

* Release 0.0.3

  This release contains many large changes, including significant
  architectural and API changes to make it easier to take LensKit
  forward.  See the {{{http://dev.grouplens.org/hg/lenskit}Mercurial
  changelog}} for complete change listings.  Highlights include:

  * Dropped our use of Guice for dependency injection and
    configuration.  Recommenders are now configured with the
    <<<LenskitRecommenderComponentFactory>>> class.  PicoContainer
    provides the underlying infrastructure, but this will be changing
    in the future.

  * Renamed and refactored classes in the recommender implementations
    to improve clarity and consistency.
    
  * Upgraded to Maven 3 (#issue(38)); Maven 2 is currently unsupported
    for building LensKit.  LensKit can, of course, be used by Maven 2
    projects without problem.

  * Lots of documentation improvements.

  * Introduce <<<ImmutableSparseVector>>> and build more robust
    type-checking for mutability guarantees on sparse vectors.

  * Drop thread safety guarantee on <<<UserRatingProfile>>>. Many
    profile implementations will likely be thread-safe, but we're not
    promising it any more.

  * Add a session concept to data access objects to make it easier to
    deal with database handle scoping and related issues.

  * Use Ant to manage evaluations.  This allows for more flexible
    evaluation processing setups.
    
  []

  The Mercurial changelog and the
  {{{http://dev.grouplens.org/trac/lenskit/query?status=closed&group=resolution&milestone=0.0.3}list
  of closed tickets}} provide more information on what has happened.

* Release 0.0.2 (March 28, 2011)

  This release contains a number of API changes to make the API
  cleaner and easier to move forward.

  * Renamed <<<BuildContext>>> to <<<RatingBuildContext>>> to allow
    for a future <<<BasketBuildContext>>>.

  * Added support for excluded items to recommendation API.

  * Added <<<AbstractRatingRecommender>>> helper class to make
    implementing rating recommenders easier.

  * Removed the <<<RecommenderService>>> class and several related
    classes to clean up the API.  Client code should directly request
    <<<RatingRecommender>>> or <<<RatingPredictor>>> instances, and
    modules should scope them and their dependencies appropriately to
    avoid duplicating recommender models.

  []

** API Compatibility Notes

    * Code dependent on <<<BuildContext>>> or <<<PackedBuildContext>>>
      must be updated to use <<<RatingBuildContext>>> and
      <<<PackedRatingBuildContext>>> instead.

    * Code implementing <<<RatingRecommender>>> must be updated to
      implement the new API.  We recommend using
      <<<AbstractRatingRecommender>>> to help with this.

    * All code must be updated to directly receive injected
      <<<RatingRecommender>>> and/or <<<RatingPredictor>>> instances
      (or providers thereof).

    []

* Release 0.0.1 (March 25, 2011)

  * Initial release

  []<|MERGE_RESOLUTION|>--- conflicted
+++ resolved
@@ -20,8 +20,6 @@
   #header(1.1)
 
   * Made <<<Recommender>>> extend <<<Closeable>>>.
-<<<<<<< HEAD
-=======
   
   []
 
@@ -35,7 +33,6 @@
   LensKit 1.0.1. You will need to re-build and re-serialize your engines.
 
   * Fix broken rec. engine factory serialization (#issue(221)).
->>>>>>> cc6d8ed7
 
   []
 
